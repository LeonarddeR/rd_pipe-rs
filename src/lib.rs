// RD Pipe: Windows Remote Desktop Services Dynamic Virtual Channel implementation using named pipes, written in Rust
// Main library entrypoint
// Copyright (C) 2022-2025 Leonard de Ruijter <alderuijter@gmail.com>
// This program is free software: you can redistribute it and/or modify
// it under the terms of the GNU Affero General Public License as
// published by the Free Software Foundation, either version 3 of the
// License, or (at your option) any later version.
// This program is distributed in the hope that it will be useful,
// but WITHOUT ANY WARRANTY; without even the implied warranty of
// MERCHANTABILITY or FITNESS FOR A PARTICULAR PURPOSE.  See the
// GNU Affero General Public License for more details.
// You should have received a copy of the GNU Affero General Public License
// along with this program.  If not, see <https://www.gnu.org/licenses/>.

pub mod class_factory;
pub mod rd_pipe_plugin;
pub mod registry;
pub mod security_descriptor;

use crate::{class_factory::ClassFactory, registry::CLSID_RD_PIPE_PLUGIN};
use core::{ffi::c_void, str::FromStr};
use rd_pipe_plugin::REG_PATH;
use registry::{
    COM_CLS_FOLDER, TS_ADD_IN_RD_PIPE_FOLDER_NAME, TS_ADD_INS_FOLDER, delete_from_registry,
    inproc_server_add_to_registry, msts_add_to_registry,
};
#[cfg(target_arch = "x86")]
use registry::{ctx_add_to_registry, ctx_delete_from_registry};
use std::{panic, sync::LazyLock};
use tokio::runtime::Runtime;
use tracing::{debug, error, instrument, trace};
use windows::{
    Win32::{
        Foundation::{CLASS_E_CLASSNOTAVAILABLE, E_UNEXPECTED, S_OK},
        System::{
            Com::IClassFactory,
            LibraryLoader::DisableThreadLibraryCalls,
            SystemServices::{DLL_PROCESS_ATTACH, DLL_PROCESS_DETACH},
        },
    },
    core::{GUID, HRESULT},
};
use windows::{
    Win32::{
        Foundation::{ERROR_INVALID_PARAMETER, HMODULE},
        System::LibraryLoader::GetModuleFileNameW,
    },
    core::{Interface, PCWSTR},
};
use windows_core::{BOOL, OutRef, Ref};
use windows_registry::{self, CURRENT_USER, LOCAL_MACHINE};

static ASYNC_RUNTIME: LazyLock<Runtime> = LazyLock::new(|| {
    trace!("Constructing runtime");
    tokio::runtime::Builder::new_multi_thread()
        .enable_all()
        .build()
        .unwrap()
});

const REG_VALUE_LOG_LEVEL: &str = "LogLevel";

fn get_log_level_from_registry(parent_key: &windows_registry::Key) -> windows_core::Result<u32> {
    let sub_key = parent_key.open(REG_PATH)?;
    sub_key.get_u32(REG_VALUE_LOG_LEVEL)
}

static mut INSTANCE: Option<HMODULE> = None;

#[unsafe(no_mangle)]
pub extern "system" fn DllMain(hinst: HMODULE, reason: u32, _reserved: *mut c_void) -> BOOL {
    match reason {
        DLL_PROCESS_ATTACH => {
            unsafe {
                INSTANCE = Some(hinst);
            }
            // Set up logging
            let file_appender =
                tracing_appender::rolling::never(std::env::temp_dir(), "RdPipe.log");
            let log_level = tracing::Level::from_str(
                &(match get_log_level_from_registry(CURRENT_USER) {
                    Ok(l @ 1..=5) => l,
                    _ => get_log_level_from_registry(LOCAL_MACHINE).unwrap_or_default(),
                }
                .to_string()),
            )
            .unwrap_or(tracing::Level::WARN);
            tracing_subscriber::fmt()
                .compact()
                .with_writer(file_appender)
                .with_ansi(false)
                .with_max_level(log_level)
                .init();
            panic::set_hook(Box::new(|info| {
                error!("{:?}", info);
            }));
            trace!(
                "DllMain: DLL_PROCESS_ATTACH, logging at level {}",
                log_level
            );
            unsafe { DisableThreadLibraryCalls(hinst) }.unwrap();
            trace!("Disabled thread library calls");
        }
        DLL_PROCESS_DETACH => {
            debug!("DllMain: DLL_PROCESS_DETACH");
        }
        _ => {}
    }
    true.into()
}

#[unsafe(no_mangle)]
#[instrument(skip_all)]
<<<<<<< HEAD
pub unsafe extern "system" fn DllGetClassObject(
=======
pub extern "system" fn DllGetClassObject(
>>>>>>> f8f24d38
    rclsid: Ref<GUID>,
    riid: Ref<GUID>,
    ppv: OutRef<IClassFactory>,
) -> HRESULT {
    debug!("DllGetClassObject called");
    let clsid = match rclsid.ok() {
        Ok(c) => *c,
        Err(e) => {
            return e.into();
        }
    };
    let iid = match riid.ok() {
        Ok(i) => *i,
        Err(e) => {
            return e.into();
        }
    };

    if clsid != CLSID_RD_PIPE_PLUGIN {
        error!("DllGetClassObject called for unknown class: {:?}", clsid);
        _ = ppv.write(None);
        return CLASS_E_CLASSNOTAVAILABLE;
    }
    if iid != IClassFactory::IID {
        error!("DllGetClassObject called for unknown interface: {:?}", iid);
        _ = ppv.write(None);
        return E_UNEXPECTED;
    }
    trace!("Constructing class factory");
    let factory = ClassFactory;
    trace!("Setting result pointer to class factory");
    ppv.write(Some(factory.into())).into()
}

const CMD_COM_SERVER: char = 'c'; // Registers/unregisters the COM server
const CMD_MSTS: char = 'r'; // Registers/unregisters RDP/MSTS support
const CMD_CITRIX: char = 'x'; // Registers/unregisters Citrix support
const CMD_LOCAL_MACHINE: char = 'm'; // If omitted, registers to HKEY_CURRENT_USER

#[unsafe(no_mangle)]
#[instrument]
pub extern "system" fn DllInstall(install: bool, cmd_line: PCWSTR) -> HRESULT {
    let path_string: String;
    debug!("DllInstall called");
    if cmd_line.is_null() {
        error!("No command line provided");
        return ERROR_INVALID_PARAMETER.into();
    }
    let arguments: String = match unsafe { cmd_line.to_string() } {
        Ok(s) => {
            trace!("Command line has: {}", &s);
            s
        }
        Err(e) => {
            error!("Couldn't convert arguments from PCWSTR: {}", e);
            return ERROR_INVALID_PARAMETER.into();
        }
    };
    if arguments.is_empty() {
        error!("No arguments provided");
        return ERROR_INVALID_PARAMETER.into();
    }
    let arguments: Vec<&str> = arguments.split(" ").collect();
    let commands = arguments[0].to_lowercase();
    #[cfg(not(target_arch = "x86"))]
    if commands.contains(CMD_CITRIX) {
        error!("Citrix registration not supported for non-X86 builds");
        return ERROR_INVALID_PARAMETER.into();
    }
    let scope_hkey = match commands.contains(CMD_LOCAL_MACHINE) {
        true => LOCAL_MACHINE,
        false => CURRENT_USER,
    };
    match install {
        true => {
            if commands.contains(CMD_COM_SERVER) {
                if arguments.len() == 1 {
                    error!("No channel names provided");
                    return ERROR_INVALID_PARAMETER.into();
                }
                let mut file_name = [0u16; 256];
                match unsafe { GetModuleFileNameW(INSTANCE, file_name.as_mut()) } > 0 {
                    true => {
                        path_string = String::from_utf16_lossy(&file_name);
                    }
                    false => {
                        let e = windows::core::Error::from_win32();
                        error!("Error calling GetModuleFileNameW: {}", e);
                        return e.into();
                    }
                }
                if let Err(e) = inproc_server_add_to_registry(
                    scope_hkey,
                    COM_CLS_FOLDER,
                    &path_string,
                    &arguments[1..],
                ) {
                    error!("Error calling inproc_server_add_to_registry: {}", e);
                    return e.into();
                }
            }
            if commands.contains(CMD_MSTS)
                && let Err(e) = msts_add_to_registry(scope_hkey)
            {
                error!("Error calling msts_add_to_registry: {}", e);
                return e.into();
            }
            #[cfg(target_arch = "x86")]
            if commands.contains(CMD_CITRIX) {
                if let Err(e) = ctx_add_to_registry(scope_hkey) {
                    error!("Error calling ctx_add_to_registry: {}", e);
                    return e.into();
                }
            }
        }
        false => {
            #[cfg(target_arch = "x86")]
            if commands.contains(CMD_CITRIX) {
                if let Err(e) = ctx_delete_from_registry(scope_hkey) {
                    error!("Error calling ctx_delete_from_registry: {}", e);
                    return e.into();
                }
            }
            if commands.contains(CMD_MSTS)
                && let Err(e) = delete_from_registry(
                    scope_hkey,
                    TS_ADD_INS_FOLDER,
                    TS_ADD_IN_RD_PIPE_FOLDER_NAME,
                )
            {
                error!("Error calling delete_from_registry: {}", e);
                return e.into();
            }
            if commands.contains(CMD_COM_SERVER)
                && let Err(e) = delete_from_registry(
                    scope_hkey,
                    COM_CLS_FOLDER,
                    &format!("{{{:?}}}", CLSID_RD_PIPE_PLUGIN),
                )
            {
                error!("Error calling delete_from_registry: {}", e);
                return e.into();
            }
        }
    }
    S_OK
}<|MERGE_RESOLUTION|>--- conflicted
+++ resolved
@@ -111,11 +111,7 @@
 
 #[unsafe(no_mangle)]
 #[instrument(skip_all)]
-<<<<<<< HEAD
-pub unsafe extern "system" fn DllGetClassObject(
-=======
 pub extern "system" fn DllGetClassObject(
->>>>>>> f8f24d38
     rclsid: Ref<GUID>,
     riid: Ref<GUID>,
     ppv: OutRef<IClassFactory>,
